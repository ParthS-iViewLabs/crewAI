--- conflicted
+++ resolved
@@ -54,12 +54,6 @@
                 </a>
             </li>
             <li>
-<<<<<<< HEAD
-                <a href="./core-concepts/Flows">
-                    Flows
-                </a>
-            </li>
-=======
                 <a href="./core-concepts/LLMs">
                     LLMs
                 </a>
@@ -69,7 +63,6 @@
                     Flows
                 </a>
             </li> -->
->>>>>>> 7f830b4f
             <li>
                 <a href="./core-concepts/Pipeline">
                     Pipeline
