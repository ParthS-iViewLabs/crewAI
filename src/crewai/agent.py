import os
from typing import Any, List, Optional, Tuple

from langchain.agents.agent import RunnableAgent
from langchain.agents.tools import tool as LangChainTool
from langchain.tools.render import render_text_description
from langchain_core.agents import AgentAction
from langchain_core.callbacks import BaseCallbackHandler
from langchain_openai import ChatOpenAI
from pydantic import Field, InstanceOf, model_validator

from crewai.agents import CacheHandler, CrewAgentExecutor, CrewAgentParser
from crewai.agents.agent_builder.base_agent import BaseAgent
from crewai.memory.contextual.contextual_memory import ContextualMemory
from crewai.tools.agent_tools import AgentTools
from crewai.utilities import Converter, Prompts
from crewai.utilities.constants import TRAINED_AGENTS_DATA_FILE, TRAINING_DATA_FILE
from crewai.utilities.token_counter_callback import TokenCalcHandler
from crewai.utilities.training_handler import CrewTrainingHandler

agentops = None
try:
    import agentops  # type: ignore # Name "agentops" already defined on line 21
    from agentops import track_agent
except ImportError:

    def track_agent():
        def noop(f):
            return f

        return noop


@track_agent()
class Agent(BaseAgent):
    """Represents an agent in a system.

    Each agent has a role, a goal, a backstory, and an optional language model (llm).
    The agent can also have memory, can operate in verbose mode, and can delegate tasks to other agents.

    Attributes:
            agent_executor: An instance of the CrewAgentExecutor class.
            role: The role of the agent.
            goal: The objective of the agent.
            backstory: The backstory of the agent.
            config: Dict representation of agent configuration.
            llm: The language model that will run the agent.
            function_calling_llm: The language model that will handle the tool calling for this agent, it overrides the crew function_calling_llm.
            max_iter: Maximum number of iterations for an agent to execute a task.
            memory: Whether the agent should have memory or not.
            max_rpm: Maximum number of requests per minute for the agent execution to be respected.
            verbose: Whether the agent execution should be in verbose mode.
            allow_delegation: Whether the agent is allowed to delegate tasks to other agents.
            tools: Tools at agents disposal
            step_callback: Callback to be executed after each step of the agent execution.
            callbacks: A list of callback functions from the langchain library that are triggered during the agent's execution process
    """

    max_execution_time: Optional[int] = Field(
        default=None,
        description="Maximum execution time for an agent to execute a task",
    )
    agent_ops_agent_name: str = None  # type: ignore # Incompatible types in assignment (expression has type "None", variable has type "str")
    agent_ops_agent_id: str = None  # type: ignore # Incompatible types in assignment (expression has type "None", variable has type "str")
    cache_handler: InstanceOf[CacheHandler] = Field(
        default=None, description="An instance of the CacheHandler class."
    )
    step_callback: Optional[Any] = Field(
        default=None,
        description="Callback to be executed after each step of the agent execution.",
    )
    llm: Any = Field(
        default_factory=lambda: ChatOpenAI(
            model=os.environ.get("OPENAI_MODEL_NAME", "gpt-4o")
        ),
        description="Language model that will run the agent.",
    )
    function_calling_llm: Optional[Any] = Field(
        description="Language model that will run the agent.", default=None
    )
    callbacks: Optional[List[InstanceOf[BaseCallbackHandler]]] = Field(
        default=None, description="Callback to be executed"
    )
    system_template: Optional[str] = Field(
        default=None, description="System format for the agent."
    )
    prompt_template: Optional[str] = Field(
        default=None, description="Prompt format for the agent."
    )
    response_template: Optional[str] = Field(
        default=None, description="Response format for the agent."
    )
<<<<<<< HEAD
=======
    tools_results: Optional[List[Any]] = Field(
        default=[], description="Results of the tools used by the agent."
    )
>>>>>>> 691b094a
    allow_code_execution: Optional[bool] = Field(
        default=False, description="Enable code execution for the agent."
    )

    def __init__(__pydantic_self__, **data):
        config = data.pop("config", {})
        super().__init__(**config, **data)
        __pydantic_self__.agent_ops_agent_name = __pydantic_self__.role

    @model_validator(mode="after")
    def set_agent_executor(self) -> "Agent":
        """Ensure agent executor and token process are set."""
        if hasattr(self.llm, "model_name"):
            token_handler = TokenCalcHandler(self.llm.model_name, self._token_process)

            # Ensure self.llm.callbacks is a list
            if not isinstance(self.llm.callbacks, list):
                self.llm.callbacks = []

            # Check if an instance of TokenCalcHandler already exists in the list
            if not any(
                isinstance(handler, TokenCalcHandler) for handler in self.llm.callbacks
            ):
                self.llm.callbacks.append(token_handler)

            if agentops and not any(
                isinstance(handler, agentops.LangchainCallbackHandler)
                for handler in self.llm.callbacks
            ):
                agentops.stop_instrumenting()
                self.llm.callbacks.append(agentops.LangchainCallbackHandler())

        if not self.agent_executor:
            if not self.cache_handler:
                self.cache_handler = CacheHandler()
            self.set_cache_handler(self.cache_handler)
        return self

    def execute_task(
        self,
        task: Any,
        context: Optional[str] = None,
        tools: Optional[List[Any]] = None,
    ) -> str:
        """Execute a task with the agent.

        Args:
            task: Task to execute.
            context: Context to execute the task in.
            tools: Tools to use for the task.

        Returns:
            Output of the agent
        """
        if self.tools_handler:
            self.tools_handler.last_used_tool = {}  # type: ignore # Incompatible types in assignment (expression has type "dict[Never, Never]", variable has type "ToolCalling")

        task_prompt = task.prompt()

        if context:
            task_prompt = self.i18n.slice("task_with_context").format(
                task=task_prompt, context=context
            )

        if self.crew and self.crew.memory:
            contextual_memory = ContextualMemory(
                self.crew._short_term_memory,
                self.crew._long_term_memory,
                self.crew._entity_memory,
            )
            memory = contextual_memory.build_context_for_task(task, context)
            if memory.strip() != "":
                task_prompt += self.i18n.slice("memory").format(memory=memory)

        tools = tools or self.tools

        parsed_tools = self._parse_tools(tools or [])  # type: ignore # Argument 1 to "_parse_tools" of "Agent" has incompatible type "list[Any] | None"; expected "list[Any]"
        self.create_agent_executor(tools=tools)
        self.agent_executor.tools = parsed_tools
        self.agent_executor.task = task

        self.agent_executor.tools_description = render_text_description(parsed_tools)
        self.agent_executor.tools_names = self.__tools_names(parsed_tools)

        if self.crew and self.crew._train:
            task_prompt = self._training_handler(task_prompt=task_prompt)
        else:
            task_prompt = self._use_trained_data(task_prompt=task_prompt)

        result = self.agent_executor.invoke(
            {
                "input": task_prompt,
                "tool_names": self.agent_executor.tools_names,
                "tools": self.agent_executor.tools_description,
            }
        )["output"]
        if self.max_rpm:
            self._rpm_controller.stop_rpm_counter()

        # If there was any tool in self.tools_results that had result_as_answer
        # set to True, return the results of the last tool that had
        # result_as_answer set to True
        for tool_result in self.tools_results:  # type: ignore # Item "None" of "list[Any] | None" has no attribute "__iter__" (not iterable)
            if tool_result.get("result_as_answer", False):
                result = tool_result["result"]

        return result

    def format_log_to_str(
        self,
        intermediate_steps: List[Tuple[AgentAction, str]],
        observation_prefix: str = "Observation: ",
        llm_prefix: str = "",
    ) -> str:
        """Construct the scratchpad that lets the agent continue its thought process."""
        thoughts = ""
        for action, observation in intermediate_steps:
            thoughts += action.log
            thoughts += f"\n{observation_prefix}{observation}\n{llm_prefix}"
        return thoughts

    def create_agent_executor(self, tools=None) -> None:
        """Create an agent executor for the agent.

        Returns:
            An instance of the CrewAgentExecutor class.
        """
        tools = tools or self.tools

        agent_args = {
            "input": lambda x: x["input"],
            "tools": lambda x: x["tools"],
            "tool_names": lambda x: x["tool_names"],
            "agent_scratchpad": lambda x: self.format_log_to_str(
                x["intermediate_steps"]
            ),
        }

        executor_args = {
            "llm": self.llm,
            "i18n": self.i18n,
            "crew": self.crew,
            "crew_agent": self,
            "tools": self._parse_tools(tools),
            "verbose": self.verbose,
            "original_tools": tools,
            "handle_parsing_errors": True,
            "max_iterations": self.max_iter,
            "max_execution_time": self.max_execution_time,
            "step_callback": self.step_callback,
            "tools_handler": self.tools_handler,
            "function_calling_llm": self.function_calling_llm,
            "callbacks": self.callbacks,
        }

        if self._rpm_controller:
            executor_args["request_within_rpm_limit"] = (
                self._rpm_controller.check_or_wait
            )

        prompt = Prompts(
            i18n=self.i18n,
            tools=tools,
            system_template=self.system_template,
            prompt_template=self.prompt_template,
            response_template=self.response_template,
        ).task_execution()

        execution_prompt = prompt.partial(
            goal=self.goal,
            role=self.role,
            backstory=self.backstory,
        )

        stop_words = [self.i18n.slice("observation")]

        if self.response_template:
            stop_words.append(
                self.response_template.split("{{ .Response }}")[1].strip()
            )

        bind = self.llm.bind(stop=stop_words)

        inner_agent = agent_args | execution_prompt | bind | CrewAgentParser(agent=self)
        self.agent_executor = CrewAgentExecutor(
            agent=RunnableAgent(runnable=inner_agent), **executor_args
        )

    def get_delegation_tools(self, agents: List[BaseAgent]):
        agent_tools = AgentTools(agents=agents)
        tools = agent_tools.tools()
        return tools

    def get_code_execution_tools(self):
        try:
            from crewai_tools import CodeInterpreterTool

            return [CodeInterpreterTool()]
        except ModuleNotFoundError:
            self._logger.log(
                "info", "Coding tools not available. Install crewai_tools. "
            )

    def get_output_converter(self, llm, text, model, instructions):
        return Converter(llm=llm, text=text, model=model, instructions=instructions)

    def _parse_tools(self, tools: List[Any]) -> List[LangChainTool]:  # type: ignore # Function "langchain_core.tools.tool" is not valid as a type
        """Parse tools to be used for the task."""
        tools_list = []
        try:
            # tentatively try to import from crewai_tools import BaseTool as CrewAITool
            from crewai_tools import BaseTool as CrewAITool

            for tool in tools:
                if isinstance(tool, CrewAITool):
                    tools_list.append(tool.to_langchain())
                else:
                    tools_list.append(tool)
        except ModuleNotFoundError:
            tools_list = []
            for tool in tools:
                tools_list.append(tool)
        return tools_list

    def _training_handler(self, task_prompt: str) -> str:
        """Handle training data for the agent task prompt to improve output on Training."""
        if data := CrewTrainingHandler(TRAINING_DATA_FILE).load():
            agent_id = str(self.id)

            if data.get(agent_id):
                human_feedbacks = [
                    i["human_feedback"] for i in data.get(agent_id, {}).values()
                ]
                task_prompt += "You MUST follow these feedbacks: \n " + "\n - ".join(
                    human_feedbacks
                )

        return task_prompt

    def _use_trained_data(self, task_prompt: str) -> str:
        """Use trained data for the agent task prompt to improve output."""
        if data := CrewTrainingHandler(TRAINED_AGENTS_DATA_FILE).load():
            if trained_data_output := data.get(self.role):
                task_prompt += "You MUST follow these feedbacks: \n " + "\n - ".join(
                    trained_data_output["suggestions"]
                )
        return task_prompt

    @staticmethod
    def __tools_names(tools) -> str:
        return ", ".join([t.name for t in tools])

    def __repr__(self):
        return f"Agent(role={self.role}, goal={self.goal}, backstory={self.backstory})"<|MERGE_RESOLUTION|>--- conflicted
+++ resolved
@@ -90,12 +90,9 @@
     response_template: Optional[str] = Field(
         default=None, description="Response format for the agent."
     )
-<<<<<<< HEAD
-=======
     tools_results: Optional[List[Any]] = Field(
         default=[], description="Results of the tools used by the agent."
     )
->>>>>>> 691b094a
     allow_code_execution: Optional[bool] = Field(
         default=False, description="Enable code execution for the agent."
     )
