from typing import Type, get_args, get_origin

from pydantic import BaseModel


class PydanticSchemaParser(BaseModel):
    model: Type[BaseModel]

    def get_schema(self) -> str:
        """
        Public method to get the schema of a Pydantic model.

        :param model: The Pydantic model class to generate schema for.
        :return: String representation of the model schema.
        """
        return self._get_model_schema(self.model)

    def _get_model_schema(self, model, depth=0) -> str:
<<<<<<< HEAD
        lines = ["{"]
        for field_name, field in model.model_fields.items():
            field_type_str = self._get_field_type(field, depth + 1)
            lines.append(f"{' ' * 4 * (depth + 1)}{field_name}: {field_type_str}")
        lines.append(f"{' ' * 4 * depth}")
=======
        indent = "    " * depth
        lines = [f"{indent}{{"]
        for field_name, field in model.model_fields.items():
            field_type_str = self._get_field_type(field, depth + 1)
            lines.append(f"{indent}    {field_name}: {field_type_str},")
        lines[-1] = lines[-1].rstrip(",")  # Remove trailing comma from last item
        lines.append(f"{indent}}}")
>>>>>>> da7d8256
        return "\n".join(lines)

    def _get_field_type(self, field, depth) -> str:
        field_type = field.annotation
        if get_origin(field_type) is list:
            list_item_type = get_args(field_type)[0]
            if isinstance(list_item_type, type) and issubclass(
                list_item_type, BaseModel
            ):
                nested_schema = self._get_model_schema(list_item_type, depth + 1)
                return f"List[\n{nested_schema}\n{' ' * 4 * depth}]"
            else:
                return f"List[{list_item_type.__name__}]"
        elif issubclass(field_type, BaseModel):
            return self._get_model_schema(field_type, depth)
        else:
            return field_type.__name__<|MERGE_RESOLUTION|>--- conflicted
+++ resolved
@@ -16,13 +16,6 @@
         return self._get_model_schema(self.model)
 
     def _get_model_schema(self, model, depth=0) -> str:
-<<<<<<< HEAD
-        lines = ["{"]
-        for field_name, field in model.model_fields.items():
-            field_type_str = self._get_field_type(field, depth + 1)
-            lines.append(f"{' ' * 4 * (depth + 1)}{field_name}: {field_type_str}")
-        lines.append(f"{' ' * 4 * depth}")
-=======
         indent = "    " * depth
         lines = [f"{indent}{{"]
         for field_name, field in model.model_fields.items():
@@ -30,7 +23,6 @@
             lines.append(f"{indent}    {field_name}: {field_type_str},")
         lines[-1] = lines[-1].rstrip(",")  # Remove trailing comma from last item
         lines.append(f"{indent}}}")
->>>>>>> da7d8256
         return "\n".join(lines)
 
     def _get_field_type(self, field, depth) -> str:
