--- conflicted
+++ resolved
@@ -133,8 +133,6 @@
     )
     max_retries: int = Field(
         default=3, description="Maximum number of retries when guardrail fails"
-<<<<<<< HEAD
-=======
     )
     retry_count: int = Field(default=0, description="Current number of retries")
 
@@ -143,9 +141,7 @@
     )
     end_time: Optional[datetime.datetime] = Field(
         default=None, description="End time of the task execution"
->>>>>>> 30bd7939
-    )
-    retry_count: int = Field(default=0, description="Current number of retries")
+    )
 
     @field_validator("guardrail")
     @classmethod
@@ -458,12 +454,8 @@
 
     def interpolate_inputs_and_add_conversation_history(self, inputs: Dict[str, Union[str, int, float]]) -> None:
         """Interpolate inputs into the task description, expected output, and output file path.
-<<<<<<< HEAD
            Add conversation history if present.
         
-=======
-
->>>>>>> 30bd7939
         Args:
             inputs: Dictionary mapping template variables to their values.
                    Supported value types are strings, integers, and floats.
@@ -503,7 +495,6 @@
                     input_string=self._original_output_file, inputs=inputs
                 )
             except (KeyError, ValueError) as e:
-<<<<<<< HEAD
                 raise ValueError(f"Error interpolating output_file path: {str(e)}") from e
                 
         if "crew_chat_messages" in inputs and inputs["crew_chat_messages"]:
@@ -529,12 +520,6 @@
             # Add the instruction and conversation history to the description
             self.description += f"\n\n{conversation_instruction}\n\n{conversation_history}"
 
-=======
-                raise ValueError(
-                    f"Error interpolating output_file path: {str(e)}"
-                ) from e
-
->>>>>>> 30bd7939
     def interpolate_only(
         self, input_string: Optional[str], inputs: Dict[str, Union[str, int, float]]
     ) -> str:
