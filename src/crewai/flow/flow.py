import asyncio
import copy
import inspect
import logging
from typing import (
    Any,
    Callable,
    Dict,
    Generic,
    List,
    Optional,
    Set,
    Type,
    TypeVar,
    Union,
    cast,
)
from uuid import uuid4

from pydantic import BaseModel, Field, ValidationError

from crewai.flow.flow_visualizer import plot_flow
from crewai.flow.persistence.base import FlowPersistence
from crewai.flow.utils import get_possible_return_constants
from crewai.utilities.events.crewai_event_bus import crewai_event_bus
from crewai.utilities.events.flow_events import (
    FlowCreatedEvent,
    FlowFinishedEvent,
    FlowPlotEvent,
    FlowStartedEvent,
    MethodExecutionFailedEvent,
    MethodExecutionFinishedEvent,
    MethodExecutionStartedEvent,
)
<<<<<<< HEAD
=======
from crewai.flow.flow_visualizer import plot_flow
from crewai.flow.persistence.base import FlowPersistence
from crewai.flow.utils import get_possible_return_constants
from crewai.telemetry import Telemetry
from crewai.traces.unified_trace_controller import (
    init_flow_main_trace,
    trace_flow_step,
)
>>>>>>> 4eaa8755
from crewai.utilities.printer import Printer

logger = logging.getLogger(__name__)


class FlowState(BaseModel):
    """Base model for all flow states, ensuring each state has a unique ID."""

    id: str = Field(
        default_factory=lambda: str(uuid4()),
        description="Unique identifier for the flow state",
    )


# Type variables with explicit bounds
T = TypeVar(
    "T", bound=Union[Dict[str, Any], BaseModel]
)  # Generic flow state type parameter
StateT = TypeVar(
    "StateT", bound=Union[Dict[str, Any], BaseModel]
)  # State validation type parameter


def ensure_state_type(state: Any, expected_type: Type[StateT]) -> StateT:
    """Ensure state matches expected type with proper validation.

    Args:
        state: State instance to validate
        expected_type: Expected type for the state

    Returns:
        Validated state instance

    Raises:
        TypeError: If state doesn't match expected type
        ValueError: If state validation fails
    """
    """Ensure state matches expected type with proper validation.

    Args:
        state: State instance to validate
        expected_type: Expected type for the state

    Returns:
        Validated state instance

    Raises:
        TypeError: If state doesn't match expected type
        ValueError: If state validation fails
    """
    if expected_type is dict:
        if not isinstance(state, dict):
            raise TypeError(f"Expected dict, got {type(state).__name__}")
        return cast(StateT, state)
    if isinstance(expected_type, type) and issubclass(expected_type, BaseModel):
        if not isinstance(state, expected_type):
            raise TypeError(
                f"Expected {expected_type.__name__}, got {type(state).__name__}"
            )
        return cast(StateT, state)
    raise TypeError(f"Invalid expected_type: {expected_type}")


def start(condition: Optional[Union[str, dict, Callable]] = None) -> Callable:
    """
    Marks a method as a flow's starting point.

    This decorator designates a method as an entry point for the flow execution.
    It can optionally specify conditions that trigger the start based on other
    method executions.

    Parameters
    ----------
    condition : Optional[Union[str, dict, Callable]], optional
        Defines when the start method should execute. Can be:
        - str: Name of a method that triggers this start
        - dict: Contains "type" ("AND"/"OR") and "methods" (list of triggers)
        - Callable: A method reference that triggers this start
        Default is None, meaning unconditional start.

    Returns
    -------
    Callable
        A decorator function that marks the method as a flow start point.

    Raises
    ------
    ValueError
        If the condition format is invalid.

    Examples
    --------
    >>> @start()  # Unconditional start
    >>> def begin_flow(self):
    ...     pass

    >>> @start("method_name")  # Start after specific method
    >>> def conditional_start(self):
    ...     pass

    >>> @start(and_("method1", "method2"))  # Start after multiple methods
    >>> def complex_start(self):
    ...     pass
    """

    def decorator(func):
        func.__is_start_method__ = True
        if condition is not None:
            if isinstance(condition, str):
                func.__trigger_methods__ = [condition]
                func.__condition_type__ = "OR"
            elif (
                isinstance(condition, dict)
                and "type" in condition
                and "methods" in condition
            ):
                func.__trigger_methods__ = condition["methods"]
                func.__condition_type__ = condition["type"]
            elif callable(condition) and hasattr(condition, "__name__"):
                func.__trigger_methods__ = [condition.__name__]
                func.__condition_type__ = "OR"
            else:
                raise ValueError(
                    "Condition must be a method, string, or a result of or_() or and_()"
                )
        return func

    return decorator


def listen(condition: Union[str, dict, Callable]) -> Callable:
    """
    Creates a listener that executes when specified conditions are met.

    This decorator sets up a method to execute in response to other method
    executions in the flow. It supports both simple and complex triggering
    conditions.

    Parameters
    ----------
    condition : Union[str, dict, Callable]
        Specifies when the listener should execute. Can be:
        - str: Name of a method that triggers this listener
        - dict: Contains "type" ("AND"/"OR") and "methods" (list of triggers)
        - Callable: A method reference that triggers this listener

    Returns
    -------
    Callable
        A decorator function that sets up the method as a listener.

    Raises
    ------
    ValueError
        If the condition format is invalid.

    Examples
    --------
    >>> @listen("process_data")  # Listen to single method
    >>> def handle_processed_data(self):
    ...     pass

    >>> @listen(or_("success", "failure"))  # Listen to multiple methods
    >>> def handle_completion(self):
    ...     pass
    """

    def decorator(func):
        if isinstance(condition, str):
            func.__trigger_methods__ = [condition]
            func.__condition_type__ = "OR"
        elif (
            isinstance(condition, dict)
            and "type" in condition
            and "methods" in condition
        ):
            func.__trigger_methods__ = condition["methods"]
            func.__condition_type__ = condition["type"]
        elif callable(condition) and hasattr(condition, "__name__"):
            func.__trigger_methods__ = [condition.__name__]
            func.__condition_type__ = "OR"
        else:
            raise ValueError(
                "Condition must be a method, string, or a result of or_() or and_()"
            )
        return func

    return decorator


def router(condition: Union[str, dict, Callable]) -> Callable:
    """
    Creates a routing method that directs flow execution based on conditions.

    This decorator marks a method as a router, which can dynamically determine
    the next steps in the flow based on its return value. Routers are triggered
    by specified conditions and can return constants that determine which path
    the flow should take.

    Parameters
    ----------
    condition : Union[str, dict, Callable]
        Specifies when the router should execute. Can be:
        - str: Name of a method that triggers this router
        - dict: Contains "type" ("AND"/"OR") and "methods" (list of triggers)
        - Callable: A method reference that triggers this router

    Returns
    -------
    Callable
        A decorator function that sets up the method as a router.

    Raises
    ------
    ValueError
        If the condition format is invalid.

    Examples
    --------
    >>> @router("check_status")
    >>> def route_based_on_status(self):
    ...     if self.state.status == "success":
    ...         return SUCCESS
    ...     return FAILURE

    >>> @router(and_("validate", "process"))
    >>> def complex_routing(self):
    ...     if all([self.state.valid, self.state.processed]):
    ...         return CONTINUE
    ...     return STOP
    """

    def decorator(func):
        func.__is_router__ = True
        if isinstance(condition, str):
            func.__trigger_methods__ = [condition]
            func.__condition_type__ = "OR"
        elif (
            isinstance(condition, dict)
            and "type" in condition
            and "methods" in condition
        ):
            func.__trigger_methods__ = condition["methods"]
            func.__condition_type__ = condition["type"]
        elif callable(condition) and hasattr(condition, "__name__"):
            func.__trigger_methods__ = [condition.__name__]
            func.__condition_type__ = "OR"
        else:
            raise ValueError(
                "Condition must be a method, string, or a result of or_() or and_()"
            )
        return func

    return decorator


def or_(*conditions: Union[str, dict, Callable]) -> dict:
    """
    Combines multiple conditions with OR logic for flow control.

    Creates a condition that is satisfied when any of the specified conditions
    are met. This is used with @start, @listen, or @router decorators to create
    complex triggering conditions.

    Parameters
    ----------
    *conditions : Union[str, dict, Callable]
        Variable number of conditions that can be:
        - str: Method names
        - dict: Existing condition dictionaries
        - Callable: Method references

    Returns
    -------
    dict
        A condition dictionary with format:
        {"type": "OR", "methods": list_of_method_names}

    Raises
    ------
    ValueError
        If any condition is invalid.

    Examples
    --------
    >>> @listen(or_("success", "timeout"))
    >>> def handle_completion(self):
    ...     pass
    """
    methods = []
    for condition in conditions:
        if isinstance(condition, dict) and "methods" in condition:
            methods.extend(condition["methods"])
        elif isinstance(condition, str):
            methods.append(condition)
        elif callable(condition):
            methods.append(getattr(condition, "__name__", repr(condition)))
        else:
            raise ValueError("Invalid condition in or_()")
    return {"type": "OR", "methods": methods}


def and_(*conditions: Union[str, dict, Callable]) -> dict:
    """
    Combines multiple conditions with AND logic for flow control.

    Creates a condition that is satisfied only when all specified conditions
    are met. This is used with @start, @listen, or @router decorators to create
    complex triggering conditions.

    Parameters
    ----------
    *conditions : Union[str, dict, Callable]
        Variable number of conditions that can be:
        - str: Method names
        - dict: Existing condition dictionaries
        - Callable: Method references

    Returns
    -------
    dict
        A condition dictionary with format:
        {"type": "AND", "methods": list_of_method_names}

    Raises
    ------
    ValueError
        If any condition is invalid.

    Examples
    --------
    >>> @listen(and_("validated", "processed"))
    >>> def handle_complete_data(self):
    ...     pass
    """
    methods = []
    for condition in conditions:
        if isinstance(condition, dict) and "methods" in condition:
            methods.extend(condition["methods"])
        elif isinstance(condition, str):
            methods.append(condition)
        elif callable(condition):
            methods.append(getattr(condition, "__name__", repr(condition)))
        else:
            raise ValueError("Invalid condition in and_()")
    return {"type": "AND", "methods": methods}


class FlowMeta(type):
    def __new__(mcs, name, bases, dct):
        cls = super().__new__(mcs, name, bases, dct)

        start_methods = []
        listeners = {}
        router_paths = {}
        routers = set()

        for attr_name, attr_value in dct.items():
            # Check for any flow-related attributes
            if (
                hasattr(attr_value, "__is_flow_method__")
                or hasattr(attr_value, "__is_start_method__")
                or hasattr(attr_value, "__trigger_methods__")
                or hasattr(attr_value, "__is_router__")
            ):
                # Register start methods
                if hasattr(attr_value, "__is_start_method__"):
                    start_methods.append(attr_name)

                # Register listeners and routers
                if hasattr(attr_value, "__trigger_methods__"):
                    methods = attr_value.__trigger_methods__
                    condition_type = getattr(attr_value, "__condition_type__", "OR")
                    listeners[attr_name] = (condition_type, methods)

                    if (
                        hasattr(attr_value, "__is_router__")
                        and attr_value.__is_router__
                    ):
                        routers.add(attr_name)
                        possible_returns = get_possible_return_constants(attr_value)
                        if possible_returns:
                            router_paths[attr_name] = possible_returns

        setattr(cls, "_start_methods", start_methods)
        setattr(cls, "_listeners", listeners)
        setattr(cls, "_routers", routers)
        setattr(cls, "_router_paths", router_paths)

        return cls


class Flow(Generic[T], metaclass=FlowMeta):
    """Base class for all flows.

    Type parameter T must be either Dict[str, Any] or a subclass of BaseModel."""

    _printer = Printer()

    _start_methods: List[str] = []
    _listeners: Dict[str, tuple[str, List[str]]] = {}
    _routers: Set[str] = set()
    _router_paths: Dict[str, List[str]] = {}
    initial_state: Union[Type[T], T, None] = None

    def __class_getitem__(cls: Type["Flow"], item: Type[T]) -> Type["Flow"]:
        class _FlowGeneric(cls):  # type: ignore
            _initial_state_T = item  # type: ignore

        _FlowGeneric.__name__ = f"{cls.__name__}[{item.__name__}]"
        return _FlowGeneric

    def __init__(
        self,
        persistence: Optional[FlowPersistence] = None,
        **kwargs: Any,
    ) -> None:
        """Initialize a new Flow instance.

        Args:
            persistence: Optional persistence backend for storing flow states
            **kwargs: Additional state values to initialize or override
        """
        # Initialize basic instance attributes
        self._methods: Dict[str, Callable] = {}
        self._method_execution_counts: Dict[str, int] = {}
        self._pending_and_listeners: Dict[str, Set[str]] = {}
        self._method_outputs: List[Any] = []  # List to store all method outputs
        self._persistence: Optional[FlowPersistence] = persistence

        # Initialize state with initial values
        self._state = self._create_initial_state()

        # Apply any additional kwargs
        if kwargs:
            self._initialize_state(kwargs)

        crewai_event_bus.emit(
            self,
            FlowCreatedEvent(
                type="flow_created",
                flow_name=self.__class__.__name__,
            ),
        )

        # Register all flow-related methods
        for method_name in dir(self):
            if not method_name.startswith("_"):
                method = getattr(self, method_name)
                # Check for any flow-related attributes
                if (
                    hasattr(method, "__is_flow_method__")
                    or hasattr(method, "__is_start_method__")
                    or hasattr(method, "__trigger_methods__")
                    or hasattr(method, "__is_router__")
                ):
                    # Ensure method is bound to this instance
                    if not hasattr(method, "__self__"):
                        method = method.__get__(self, self.__class__)
                    self._methods[method_name] = method

    def _create_initial_state(self) -> T:
        """Create and initialize flow state with UUID and default values.

        Returns:
            New state instance with UUID and default values initialized

        Raises:
            ValueError: If structured state model lacks 'id' field
            TypeError: If state is neither BaseModel nor dictionary
        """
        # Handle case where initial_state is None but we have a type parameter
        if self.initial_state is None and hasattr(self, "_initial_state_T"):
            state_type = getattr(self, "_initial_state_T")
            if isinstance(state_type, type):
                if issubclass(state_type, FlowState):
                    # Create instance without id, then set it
                    instance = state_type()
                    if not hasattr(instance, "id"):
                        setattr(instance, "id", str(uuid4()))
                    return cast(T, instance)
                elif issubclass(state_type, BaseModel):
                    # Create a new type that includes the ID field
                    class StateWithId(state_type, FlowState):  # type: ignore
                        pass

                    instance = StateWithId()
                    if not hasattr(instance, "id"):
                        setattr(instance, "id", str(uuid4()))
                    return cast(T, instance)
                elif state_type is dict:
                    return cast(T, {"id": str(uuid4())})

        # Handle case where no initial state is provided
        if self.initial_state is None:
            return cast(T, {"id": str(uuid4())})

        # Handle case where initial_state is a type (class)
        if isinstance(self.initial_state, type):
            if issubclass(self.initial_state, FlowState):
                return cast(T, self.initial_state())  # Uses model defaults
            elif issubclass(self.initial_state, BaseModel):
                # Validate that the model has an id field
                model_fields = getattr(self.initial_state, "model_fields", None)
                if not model_fields or "id" not in model_fields:
                    raise ValueError("Flow state model must have an 'id' field")
                return cast(T, self.initial_state())  # Uses model defaults
            elif self.initial_state is dict:
                return cast(T, {"id": str(uuid4())})

        # Handle dictionary instance case
        if isinstance(self.initial_state, dict):
            new_state = dict(self.initial_state)  # Copy to avoid mutations
            if "id" not in new_state:
                new_state["id"] = str(uuid4())
            return cast(T, new_state)

        # Handle BaseModel instance case
        if isinstance(self.initial_state, BaseModel):
            model = cast(BaseModel, self.initial_state)
            if not hasattr(model, "id"):
                raise ValueError("Flow state model must have an 'id' field")

            # Create new instance with same values to avoid mutations
            if hasattr(model, "model_dump"):
                # Pydantic v2
                state_dict = model.model_dump()
            elif hasattr(model, "dict"):
                # Pydantic v1
                state_dict = model.dict()
            else:
                # Fallback for other BaseModel implementations
                state_dict = {
                    k: v for k, v in model.__dict__.items() if not k.startswith("_")
                }

            # Create new instance of the same class
            model_class = type(model)
            return cast(T, model_class(**state_dict))
        raise TypeError(
            f"Initial state must be dict or BaseModel, got {type(self.initial_state)}"
        )

    def _copy_state(self) -> T:
        return copy.deepcopy(self._state)

    @property
    def state(self) -> T:
        return self._state

    @property
    def method_outputs(self) -> List[Any]:
        """Returns the list of all outputs from executed methods."""
        return self._method_outputs

    @property
    def flow_id(self) -> str:
        """Returns the unique identifier of this flow instance.

        This property provides a consistent way to access the flow's unique identifier
        regardless of the underlying state implementation (dict or BaseModel).

        Returns:
            str: The flow's unique identifier, or an empty string if not found

        Note:
            This property safely handles both dictionary and BaseModel state types,
            returning an empty string if the ID cannot be retrieved rather than raising
            an exception.

        Example:
            ```python
            flow = MyFlow()
            print(f"Current flow ID: {flow.flow_id}")  # Safely get flow ID
            ```
        """
        try:
            if not hasattr(self, "_state"):
                return ""

            if isinstance(self._state, dict):
                return str(self._state.get("id", ""))
            elif isinstance(self._state, BaseModel):
                return str(getattr(self._state, "id", ""))
            return ""
        except (AttributeError, TypeError):
            return ""  # Safely handle any unexpected attribute access issues

    def _initialize_state(self, inputs: Dict[str, Any]) -> None:
        """Initialize or update flow state with new inputs.

        Args:
            inputs: Dictionary of state values to set/update

        Raises:
            ValueError: If validation fails for structured state
            TypeError: If state is neither BaseModel nor dictionary
        """
        if isinstance(self._state, dict):
            # For dict states, preserve existing fields unless overridden
            current_id = self._state.get("id")
            # Only update specified fields
            for k, v in inputs.items():
                self._state[k] = v
            # Ensure ID is preserved or generated
            if current_id:
                self._state["id"] = current_id
            elif "id" not in self._state:
                self._state["id"] = str(uuid4())
        elif isinstance(self._state, BaseModel):
            # For BaseModel states, preserve existing fields unless overridden
            try:
                model = cast(BaseModel, self._state)
                # Get current state as dict
                if hasattr(model, "model_dump"):
                    current_state = model.model_dump()
                elif hasattr(model, "dict"):
                    current_state = model.dict()
                else:
                    current_state = {
                        k: v for k, v in model.__dict__.items() if not k.startswith("_")
                    }

                # Create new state with preserved fields and updates
                new_state = {**current_state, **inputs}

                # Create new instance with merged state
                model_class = type(model)
                if hasattr(model_class, "model_validate"):
                    # Pydantic v2
                    self._state = cast(T, model_class.model_validate(new_state))
                elif hasattr(model_class, "parse_obj"):
                    # Pydantic v1
                    self._state = cast(T, model_class.parse_obj(new_state))
                else:
                    # Fallback for other BaseModel implementations
                    self._state = cast(T, model_class(**new_state))
            except ValidationError as e:
                raise ValueError(f"Invalid inputs for structured state: {e}") from e
        else:
            raise TypeError("State must be a BaseModel instance or a dictionary.")

    def _restore_state(self, stored_state: Dict[str, Any]) -> None:
        """Restore flow state from persistence.

        Args:
            stored_state: Previously stored state to restore

        Raises:
            ValueError: If validation fails for structured state
            TypeError: If state is neither BaseModel nor dictionary
        """
        # When restoring from persistence, use the stored ID
        stored_id = stored_state.get("id")
        if not stored_id:
            raise ValueError("Stored state must have an 'id' field")

        if isinstance(self._state, dict):
            # For dict states, update all fields from stored state
            self._state.clear()
            self._state.update(stored_state)
        elif isinstance(self._state, BaseModel):
            # For BaseModel states, create new instance with stored values
            model = cast(BaseModel, self._state)
            if hasattr(model, "model_validate"):
                # Pydantic v2
                self._state = cast(T, type(model).model_validate(stored_state))
            elif hasattr(model, "parse_obj"):
                # Pydantic v1
                self._state = cast(T, type(model).parse_obj(stored_state))
            else:
                # Fallback for other BaseModel implementations
                self._state = cast(T, type(model)(**stored_state))
        else:
            raise TypeError(f"State must be dict or BaseModel, got {type(self._state)}")

    def kickoff(self, inputs: Optional[Dict[str, Any]] = None) -> Any:
        """Start the flow execution.

        Args:
            inputs: Optional dictionary containing input values and potentially a state ID to restore
        """
        # Handle state restoration if ID is provided in inputs
        if inputs and "id" in inputs and self._persistence is not None:
            restore_uuid = inputs["id"]
            stored_state = self._persistence.load_state(restore_uuid)

            # Override the id in the state if it exists in inputs
            if "id" in inputs:
                if isinstance(self._state, dict):
                    self._state["id"] = inputs["id"]
                elif isinstance(self._state, BaseModel):
                    setattr(self._state, "id", inputs["id"])

            if stored_state:
                self._log_flow_event(
                    f"Loading flow state from memory for UUID: {restore_uuid}",
                    color="yellow",
                )
                # Restore the state
                self._restore_state(stored_state)
            else:
                self._log_flow_event(
                    f"No flow state found for UUID: {restore_uuid}", color="red"
                )

            # Apply any additional inputs after restoration
            filtered_inputs = {k: v for k, v in inputs.items() if k != "id"}
            if filtered_inputs:
                self._initialize_state(filtered_inputs)

        # Start flow execution
        crewai_event_bus.emit(
            self,
            FlowStartedEvent(
                type="flow_started",
                flow_name=self.__class__.__name__,
                inputs=inputs,
            ),
        )
        self._log_flow_event(
            f"Flow started with ID: {self.flow_id}", color="bold_magenta"
        )

        if inputs is not None and "id" not in inputs:
            self._initialize_state(inputs)

        async def run_flow():
            return await self.kickoff_async()

        return asyncio.run(run_flow())

    @init_flow_main_trace
    async def kickoff_async(self, inputs: Optional[Dict[str, Any]] = None) -> Any:
        if not self._start_methods:
            raise ValueError("No start method defined")

        tasks = [
            self._execute_start_method(start_method)
            for start_method in self._start_methods
        ]
        await asyncio.gather(*tasks)

        final_output = self._method_outputs[-1] if self._method_outputs else None

        crewai_event_bus.emit(
            self,
            FlowFinishedEvent(
                type="flow_finished",
                flow_name=self.__class__.__name__,
                result=final_output,
            ),
        )
        return final_output

    async def _execute_start_method(self, start_method_name: str) -> None:
        """
        Executes a flow's start method and its triggered listeners.

        This internal method handles the execution of methods marked with @start
        decorator and manages the subsequent chain of listener executions.

        Parameters
        ----------
        start_method_name : str
            The name of the start method to execute.

        Notes
        -----
        - Executes the start method and captures its result
        - Triggers execution of any listeners waiting on this start method
        - Part of the flow's initialization sequence
        """
        result = await self._execute_method(
            start_method_name, self._methods[start_method_name]
        )
        await self._execute_listeners(start_method_name, result)

    @trace_flow_step
    async def _execute_method(
        self, method_name: str, method: Callable, *args: Any, **kwargs: Any
    ) -> Any:
        try:
            dumped_params = {f"_{i}": arg for i, arg in enumerate(args)} | (
                kwargs or {}
            )
            crewai_event_bus.emit(
                self,
                MethodExecutionStartedEvent(
                    type="method_execution_started",
                    method_name=method_name,
                    flow_name=self.__class__.__name__,
                    params=dumped_params,
                    state=self._copy_state(),
                ),
            )

            result = (
                await method(*args, **kwargs)
                if asyncio.iscoroutinefunction(method)
                else method(*args, **kwargs)
            )

            self._method_outputs.append(result)
            self._method_execution_counts[method_name] = (
                self._method_execution_counts.get(method_name, 0) + 1
            )

            crewai_event_bus.emit(
                self,
                MethodExecutionFinishedEvent(
                    type="method_execution_finished",
                    method_name=method_name,
                    flow_name=self.__class__.__name__,
                    state=self._copy_state(),
                    result=result,
                ),
            )

            return result
        except Exception as e:
            crewai_event_bus.emit(
                self,
                MethodExecutionFailedEvent(
                    type="method_execution_failed",
                    method_name=method_name,
                    flow_name=self.__class__.__name__,
                    error=e,
                ),
            )
            raise e

    async def _execute_listeners(self, trigger_method: str, result: Any) -> None:
        """
        Executes all listeners and routers triggered by a method completion.

        This internal method manages the execution flow by:
        1. First executing all triggered routers sequentially
        2. Then executing all triggered listeners in parallel

        Parameters
        ----------
        trigger_method : str
            The name of the method that triggered these listeners.
        result : Any
            The result from the triggering method, passed to listeners
            that accept parameters.

        Notes
        -----
        - Routers are executed sequentially to maintain flow control
        - Each router's result becomes the new trigger_method
        - Normal listeners are executed in parallel for efficiency
        - Listeners can receive the trigger method's result as a parameter
        """
        # First, handle routers repeatedly until no router triggers anymore
        while True:
            routers_triggered = self._find_triggered_methods(
                trigger_method, router_only=True
            )
            if not routers_triggered:
                break
            for router_name in routers_triggered:
                await self._execute_single_listener(router_name, result)
                # After executing router, the router's result is the path
                # The last router executed sets the trigger_method
                # The router result is the last element in self._method_outputs
                trigger_method = self._method_outputs[-1]

        # Now that no more routers are triggered by current trigger_method,
        # execute normal listeners
        listeners_triggered = self._find_triggered_methods(
            trigger_method, router_only=False
        )
        if listeners_triggered:
            tasks = [
                self._execute_single_listener(listener_name, result)
                for listener_name in listeners_triggered
            ]
            await asyncio.gather(*tasks)

    def _find_triggered_methods(
        self, trigger_method: str, router_only: bool
    ) -> List[str]:
        """
        Finds all methods that should be triggered based on conditions.

        This internal method evaluates both OR and AND conditions to determine
        which methods should be executed next in the flow.

        Parameters
        ----------
        trigger_method : str
            The name of the method that just completed execution.
        router_only : bool
            If True, only consider router methods.
            If False, only consider non-router methods.

        Returns
        -------
        List[str]
            Names of methods that should be triggered.

        Notes
        -----
        - Handles both OR and AND conditions:
          * OR: Triggers if any condition is met
          * AND: Triggers only when all conditions are met
        - Maintains state for AND conditions using _pending_and_listeners
        - Separates router and normal listener evaluation
        """
        triggered = []
        for listener_name, (condition_type, methods) in self._listeners.items():
            is_router = listener_name in self._routers

            if router_only != is_router:
                continue

            if condition_type == "OR":
                # If the trigger_method matches any in methods, run this
                if trigger_method in methods:
                    triggered.append(listener_name)
            elif condition_type == "AND":
                # Initialize pending methods for this listener if not already done
                if listener_name not in self._pending_and_listeners:
                    self._pending_and_listeners[listener_name] = set(methods)
                # Remove the trigger method from pending methods
                if trigger_method in self._pending_and_listeners[listener_name]:
                    self._pending_and_listeners[listener_name].discard(trigger_method)

                if not self._pending_and_listeners[listener_name]:
                    # All required methods have been executed
                    triggered.append(listener_name)
                    # Reset pending methods for this listener
                    self._pending_and_listeners.pop(listener_name, None)

        return triggered

    async def _execute_single_listener(self, listener_name: str, result: Any) -> None:
        """
        Executes a single listener method with proper event handling.

        This internal method manages the execution of an individual listener,
        including parameter inspection, event emission, and error handling.

        Parameters
        ----------
        listener_name : str
            The name of the listener method to execute.
        result : Any
            The result from the triggering method, which may be passed
            to the listener if it accepts parameters.

        Notes
        -----
        - Inspects method signature to determine if it accepts the trigger result
        - Emits events for method execution start and finish
        - Handles errors gracefully with detailed logging
        - Recursively triggers listeners of this listener
        - Supports both parameterized and parameter-less listeners

        Error Handling
        -------------
        Catches and logs any exceptions during execution, preventing
        individual listener failures from breaking the entire flow.
        """
        try:
            method = self._methods[listener_name]

            sig = inspect.signature(method)
            params = list(sig.parameters.values())
            method_params = [p for p in params if p.name != "self"]

            if method_params:
                listener_result = await self._execute_method(
                    listener_name, method, result
                )
            else:
                listener_result = await self._execute_method(listener_name, method)

            # Execute listeners (and possibly routers) of this listener
            await self._execute_listeners(listener_name, listener_result)

        except Exception as e:
            print(
                f"[Flow._execute_single_listener] Error in method {listener_name}: {e}"
            )
            import traceback

            traceback.print_exc()

    def _log_flow_event(
        self, message: str, color: str = "yellow", level: str = "info"
    ) -> None:
        """Centralized logging method for flow events.

        This method provides a consistent interface for logging flow-related events,
        combining both console output with colors and proper logging levels.

        Args:
            message: The message to log
            color: Color to use for console output (default: yellow)
                  Available colors: purple, red, bold_green, bold_purple,
                  bold_blue, yellow, yellow
            level: Log level to use (default: info)
                  Supported levels: info, warning

        Note:
            This method uses the Printer utility for colored console output
            and the standard logging module for log level support.
        """
        self._printer.print(message, color=color)
        if level == "info":
            logger.info(message)
        elif level == "warning":
            logger.warning(message)

    def plot(self, filename: str = "crewai_flow") -> None:
        crewai_event_bus.emit(
            self,
            FlowPlotEvent(
                type="flow_plot",
                flow_name=self.__class__.__name__,
            ),
        )
        plot_flow(self, filename)<|MERGE_RESOLUTION|>--- conflicted
+++ resolved
@@ -32,8 +32,6 @@
     MethodExecutionFinishedEvent,
     MethodExecutionStartedEvent,
 )
-<<<<<<< HEAD
-=======
 from crewai.flow.flow_visualizer import plot_flow
 from crewai.flow.persistence.base import FlowPersistence
 from crewai.flow.utils import get_possible_return_constants
@@ -42,7 +40,6 @@
     init_flow_main_trace,
     trace_flow_step,
 )
->>>>>>> 4eaa8755
 from crewai.utilities.printer import Printer
 
 logger = logging.getLogger(__name__)
