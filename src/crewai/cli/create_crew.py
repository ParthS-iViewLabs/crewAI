from pathlib import Path
import click
from crewai.cli.utils import copy_template, load_env_vars, write_env_file
<<<<<<< HEAD
from crewai.cli.provider import (
    get_provider_data,
    select_provider,
    select_model,
    PROVIDERS,
)
from crewai.cli.constants import ENV_VARS
import sys
=======
from crewai.cli.provider import get_provider_data, select_provider, PROVIDERS
from crewai.cli.constants import ENV_VARS
>>>>>>> b8a3c297


def create_folder_structure(name, parent_folder=None):
    folder_name = name.replace(" ", "_").replace("-", "_").lower()
    class_name = name.replace("_", " ").replace("-", " ").title().replace(" ", "")

    if parent_folder:
        folder_path = Path(parent_folder) / folder_name
    else:
        folder_path = Path(folder_name)

    if folder_path.exists():
        if not click.confirm(
            f"Folder {folder_name} already exists. Do you want to override it?"
        ):
            click.secho("Operation cancelled.", fg="yellow")
            sys.exit(0)
        click.secho(f"Overriding folder {folder_name}...", fg="green", bold=True)
    else:
        click.secho(
            f"Creating {'crew' if parent_folder else 'folder'} {folder_name}...",
            fg="green",
            bold=True,
        )

    if not folder_path.exists():
        folder_path.mkdir(parents=True)
        (folder_path / "tests").mkdir(exist_ok=True)
        if not parent_folder:
            (folder_path / "src" / folder_name).mkdir(parents=True)
            (folder_path / "src" / folder_name / "tools").mkdir(parents=True)
            (folder_path / "src" / folder_name / "config").mkdir(parents=True)
<<<<<<< HEAD

    return folder_path, folder_name, class_name


def copy_template_files(folder_path, name, class_name, parent_folder):
    package_dir = Path(__file__).parent
    templates_dir = package_dir / "templates" / "crew"

    root_template_files = (
        [".gitignore", "pyproject.toml", "README.md"] if not parent_folder else []
    )
    tools_template_files = ["tools/custom_tool.py", "tools/__init__.py"]
    config_template_files = ["config/agents.yaml", "config/tasks.yaml"]
    src_template_files = (
        ["__init__.py", "main.py", "crew.py"] if not parent_folder else ["crew.py"]
    )

    for file_name in root_template_files:
        src_file = templates_dir / file_name
        dst_file = folder_path / file_name
        copy_template(src_file, dst_file, name, class_name, folder_path.name)

    src_folder = (
        folder_path / "src" / folder_path.name if not parent_folder else folder_path
    )

    for file_name in src_template_files:
        src_file = templates_dir / file_name
        dst_file = src_folder / file_name
        copy_template(src_file, dst_file, name, class_name, folder_path.name)

    if not parent_folder:
        for file_name in tools_template_files + config_template_files:
            src_file = templates_dir / file_name
            dst_file = src_folder / file_name
            copy_template(src_file, dst_file, name, class_name, folder_path.name)


def create_crew(name, parent_folder=None):
    folder_path, folder_name, class_name = create_folder_structure(name, parent_folder)
    env_vars = load_env_vars(folder_path)

    existing_provider = None
    for provider, env_keys in ENV_VARS.items():
        if any(key in env_vars for key in env_keys):
            existing_provider = provider
            break

    if existing_provider:
        if not click.confirm(
            f"Found existing environment variable configuration for {existing_provider.capitalize()}. Do you want to override it?"
        ):
            click.secho("Keeping existing provider configuration.", fg="yellow")
            return

    provider_models = get_provider_data()
    if not provider_models:
        return

    while True:
        selected_provider = select_provider(provider_models)
        if selected_provider is None:  # User typed 'q'
            click.secho("Exiting...", fg="yellow")
            sys.exit(0)
        if selected_provider:  # Valid selection
            break
        click.secho(
            "No provider selected. Please try again or press 'q' to exit.", fg="red"
        )

    while True:
        selected_model = select_model(selected_provider, provider_models)
        if selected_model is None:  # User typed 'q'
            click.secho("Exiting...", fg="yellow")
            sys.exit(0)
        if selected_model:  # Valid selection
            break
        click.secho(
            "No model selected. Please try again or press 'q' to exit.", fg="red"
        )

    if selected_provider in PROVIDERS:
        api_key_var = ENV_VARS[selected_provider][0]
    else:
        api_key_var = click.prompt(
            f"Enter the environment variable name for your {selected_provider.capitalize()} API key",
            type=str,
            default="",
        )

    api_key_value = ""
    click.echo(
        f"Enter your {selected_provider.capitalize()} API key (press Enter to skip): ",
        nl=False,
    )
    try:
        api_key_value = input()
    except (KeyboardInterrupt, EOFError):
        api_key_value = ""

    if api_key_value.strip():
        env_vars = {api_key_var: api_key_value}
        write_env_file(folder_path, env_vars)
        click.secho("API key saved to .env file", fg="green")
    else:
        click.secho("No API key provided. Skipping .env file creation.", fg="yellow")

    env_vars["MODEL"] = selected_model
    click.secho(f"Selected model: {selected_model}", fg="green")
=======
    else:
        click.secho(
            f"\tFolder {folder_name} already exists.",
            fg="yellow",
        )

    return folder_path, folder_name, class_name


def copy_template_files(folder_path, name, class_name, parent_folder):
    package_dir = Path(__file__).parent
    templates_dir = package_dir / "templates" / "crew"

    root_template_files = (
        [".gitignore", "pyproject.toml", "README.md"] if not parent_folder else []
    )
    tools_template_files = ["tools/custom_tool.py", "tools/__init__.py"]
    config_template_files = ["config/agents.yaml", "config/tasks.yaml"]
    src_template_files = (
        ["__init__.py", "main.py", "crew.py"] if not parent_folder else ["crew.py"]
    )

    for file_name in root_template_files:
        src_file = templates_dir / file_name
        dst_file = folder_path / file_name
        copy_template(src_file, dst_file, name, class_name, folder_path.name)

    src_folder = (
        folder_path / "src" / folder_path.name if not parent_folder else folder_path
    )

    for file_name in src_template_files:
        src_file = templates_dir / file_name
        dst_file = src_folder / file_name
        copy_template(src_file, dst_file, name, class_name, folder_path.name)

    if not parent_folder:
        for file_name in tools_template_files + config_template_files:
            src_file = templates_dir / file_name
            dst_file = src_folder / file_name
            copy_template(src_file, dst_file, name, class_name, folder_path.name)


def create_crew(name, provider=None, parent_folder=None):
    folder_path, folder_name, class_name = create_folder_structure(name, parent_folder)
    env_vars = load_env_vars(folder_path)

    if not provider:
        provider_models = get_provider_data()
        if not provider_models:
            return

        selected_provider = select_provider(provider_models)
        if not selected_provider:
            return
        provider = selected_provider

    # selected_model = select_model(provider, provider_models)
    # if not selected_model:
    #     return
    # model = selected_model

    if provider in PROVIDERS:
        api_key_var = ENV_VARS[provider][0]
    else:
        api_key_var = click.prompt(
            f"Enter the environment variable name for your {provider.capitalize()} API key",
            type=str,
        )

    env_vars = {api_key_var: "YOUR_API_KEY_HERE"}
    write_env_file(folder_path, env_vars)

    # env_vars['MODEL'] = model
    # click.secho(f"Selected model: {model}", fg="green")
>>>>>>> b8a3c297

    package_dir = Path(__file__).parent
    templates_dir = package_dir / "templates" / "crew"

    root_template_files = (
        [".gitignore", "pyproject.toml", "README.md"] if not parent_folder else []
    )
    tools_template_files = ["tools/custom_tool.py", "tools/__init__.py"]
    config_template_files = ["config/agents.yaml", "config/tasks.yaml"]
    src_template_files = (
        ["__init__.py", "main.py", "crew.py"] if not parent_folder else ["crew.py"]
    )

    for file_name in root_template_files:
        src_file = templates_dir / file_name
        dst_file = folder_path / file_name
        copy_template(src_file, dst_file, name, class_name, folder_name)

    src_folder = folder_path / "src" / folder_name if not parent_folder else folder_path

    for file_name in src_template_files:
        src_file = templates_dir / file_name
        dst_file = src_folder / file_name
        copy_template(src_file, dst_file, name, class_name, folder_name)

    if not parent_folder:
        for file_name in tools_template_files + config_template_files:
            src_file = templates_dir / file_name
            dst_file = src_folder / file_name
            copy_template(src_file, dst_file, name, class_name, folder_name)

    click.secho(f"Crew {name} created successfully!", fg="green", bold=True)<|MERGE_RESOLUTION|>--- conflicted
+++ resolved
@@ -1,19 +1,16 @@
+import sys
 from pathlib import Path
+
 import click
+
+from crewai.cli.constants import ENV_VARS
+from crewai.cli.provider import (
+    PROVIDERS,
+    get_provider_data,
+    select_model,
+    select_provider,
+)
 from crewai.cli.utils import copy_template, load_env_vars, write_env_file
-<<<<<<< HEAD
-from crewai.cli.provider import (
-    get_provider_data,
-    select_provider,
-    select_model,
-    PROVIDERS,
-)
-from crewai.cli.constants import ENV_VARS
-import sys
-=======
-from crewai.cli.provider import get_provider_data, select_provider, PROVIDERS
-from crewai.cli.constants import ENV_VARS
->>>>>>> b8a3c297
 
 
 def create_folder_structure(name, parent_folder=None):
@@ -46,7 +43,6 @@
             (folder_path / "src" / folder_name).mkdir(parents=True)
             (folder_path / "src" / folder_name / "tools").mkdir(parents=True)
             (folder_path / "src" / folder_name / "config").mkdir(parents=True)
-<<<<<<< HEAD
 
     return folder_path, folder_name, class_name
 
@@ -156,83 +152,6 @@
 
     env_vars["MODEL"] = selected_model
     click.secho(f"Selected model: {selected_model}", fg="green")
-=======
-    else:
-        click.secho(
-            f"\tFolder {folder_name} already exists.",
-            fg="yellow",
-        )
-
-    return folder_path, folder_name, class_name
-
-
-def copy_template_files(folder_path, name, class_name, parent_folder):
-    package_dir = Path(__file__).parent
-    templates_dir = package_dir / "templates" / "crew"
-
-    root_template_files = (
-        [".gitignore", "pyproject.toml", "README.md"] if not parent_folder else []
-    )
-    tools_template_files = ["tools/custom_tool.py", "tools/__init__.py"]
-    config_template_files = ["config/agents.yaml", "config/tasks.yaml"]
-    src_template_files = (
-        ["__init__.py", "main.py", "crew.py"] if not parent_folder else ["crew.py"]
-    )
-
-    for file_name in root_template_files:
-        src_file = templates_dir / file_name
-        dst_file = folder_path / file_name
-        copy_template(src_file, dst_file, name, class_name, folder_path.name)
-
-    src_folder = (
-        folder_path / "src" / folder_path.name if not parent_folder else folder_path
-    )
-
-    for file_name in src_template_files:
-        src_file = templates_dir / file_name
-        dst_file = src_folder / file_name
-        copy_template(src_file, dst_file, name, class_name, folder_path.name)
-
-    if not parent_folder:
-        for file_name in tools_template_files + config_template_files:
-            src_file = templates_dir / file_name
-            dst_file = src_folder / file_name
-            copy_template(src_file, dst_file, name, class_name, folder_path.name)
-
-
-def create_crew(name, provider=None, parent_folder=None):
-    folder_path, folder_name, class_name = create_folder_structure(name, parent_folder)
-    env_vars = load_env_vars(folder_path)
-
-    if not provider:
-        provider_models = get_provider_data()
-        if not provider_models:
-            return
-
-        selected_provider = select_provider(provider_models)
-        if not selected_provider:
-            return
-        provider = selected_provider
-
-    # selected_model = select_model(provider, provider_models)
-    # if not selected_model:
-    #     return
-    # model = selected_model
-
-    if provider in PROVIDERS:
-        api_key_var = ENV_VARS[provider][0]
-    else:
-        api_key_var = click.prompt(
-            f"Enter the environment variable name for your {provider.capitalize()} API key",
-            type=str,
-        )
-
-    env_vars = {api_key_var: "YOUR_API_KEY_HERE"}
-    write_env_file(folder_path, env_vars)
-
-    # env_vars['MODEL'] = model
-    # click.secho(f"Selected model: {model}", fg="green")
->>>>>>> b8a3c297
 
     package_dir = Path(__file__).parent
     templates_dir = package_dir / "templates" / "crew"
